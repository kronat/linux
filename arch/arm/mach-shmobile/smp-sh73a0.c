/*
 * SMP support for R-Mobile / SH-Mobile - sh73a0 portion
 *
 * Copyright (C) 2010  Magnus Damm
 * Copyright (C) 2010  Takashi Yoshii
 *
 * This program is free software; you can redistribute it and/or modify
 * it under the terms of the GNU General Public License as published by
 * the Free Software Foundation; version 2 of the License.
 *
 * This program is distributed in the hope that it will be useful,
 * but WITHOUT ANY WARRANTY; without even the implied warranty of
 * MERCHANTABILITY or FITNESS FOR A PARTICULAR PURPOSE.  See the
 * GNU General Public License for more details.
 *
 * You should have received a copy of the GNU General Public License
 * along with this program; if not, write to the Free Software
 * Foundation, Inc., 51 Franklin St, Fifth Floor, Boston, MA  02110-1301  USA
 */
#include <linux/kernel.h>
#include <linux/init.h>
#include <linux/smp.h>
#include <linux/spinlock.h>
#include <linux/io.h>
#include <mach/common.h>
#include <asm/smp_plat.h>
#include <asm/smp_scu.h>
#include <asm/smp_twd.h>
#include <asm/hardware/gic.h>

#define WUPCR		IOMEM(0xe6151010)
#define SRESCR		IOMEM(0xe6151018)
#define PSTR		IOMEM(0xe6151040)
#define SBAR		IOMEM(0xe6180020)
#define APARMBAREA	IOMEM(0xe6f10020)

static void __iomem *scu_base_addr(void)
{
	return (void __iomem *)0xf0000000;
}

static DEFINE_SPINLOCK(scu_lock);
static unsigned long tmp;

static DEFINE_TWD_LOCAL_TIMER(twd_local_timer, 0xf0000600, 29);

static void modify_scu_cpu_psr(unsigned long set, unsigned long clr)
{
	void __iomem *scu_base = scu_base_addr();

	spin_lock(&scu_lock);
	tmp = __raw_readl(scu_base + 8);
	tmp &= ~clr;
	tmp |= set;
	spin_unlock(&scu_lock);

	/* disable cache coherency after releasing the lock */
	__raw_writel(tmp, scu_base + 8);
}

unsigned int __init sh73a0_get_core_count(void)
{
	void __iomem *scu_base = scu_base_addr();

	shmobile_twd_init(&twd_local_timer);
	return scu_get_core_count(scu_base);
}

void __cpuinit sh73a0_secondary_init(unsigned int cpu)
{
	gic_secondary_init(0);
}

int __cpuinit sh73a0_boot_secondary(unsigned int cpu)
{
	cpu = cpu_logical_map(cpu);

	/* enable cache coherency */
	modify_scu_cpu_psr(0, 3 << (cpu * 8));

<<<<<<< HEAD
	if (((__raw_readl(__io(PSTR)) >> (4 * cpu)) & 3) == 3)
		__raw_writel(1 << cpu, __io(WUPCR));	/* wake up */
=======
	if (((__raw_readw(PSTR) >> (4 * cpu)) & 3) == 3)
		__raw_writel(1 << cpu, WUPCR);	/* wake up */
>>>>>>> 88b48684
	else
		__raw_writel(1 << cpu, SRESCR);	/* reset */

	return 0;
}

void __init sh73a0_smp_prepare_cpus(void)
{
	int cpu = cpu_logical_map(0);

	scu_enable(scu_base_addr());

	/* Map the reset vector (in headsmp.S) */
	__raw_writel(0, APARMBAREA);      /* 4k */
	__raw_writel(__pa(shmobile_secondary_vector), SBAR);

	/* enable cache coherency on CPU0 */
	modify_scu_cpu_psr(0, 3 << (cpu * 8));
}<|MERGE_RESOLUTION|>--- conflicted
+++ resolved
@@ -78,13 +78,8 @@
 	/* enable cache coherency */
 	modify_scu_cpu_psr(0, 3 << (cpu * 8));
 
-<<<<<<< HEAD
-	if (((__raw_readl(__io(PSTR)) >> (4 * cpu)) & 3) == 3)
-		__raw_writel(1 << cpu, __io(WUPCR));	/* wake up */
-=======
-	if (((__raw_readw(PSTR) >> (4 * cpu)) & 3) == 3)
+	if (((__raw_readl(PSTR) >> (4 * cpu)) & 3) == 3)
 		__raw_writel(1 << cpu, WUPCR);	/* wake up */
->>>>>>> 88b48684
 	else
 		__raw_writel(1 << cpu, SRESCR);	/* reset */
 
