/*
 * arch/powerpc/platforms/embedded6xx/flipper-pic.c
 *
 * Nintendo GameCube/Wii "Flipper" interrupt controller support.
 * Copyright (C) 2004-2009 The GameCube Linux Team
 * Copyright (C) 2007,2008,2009 Albert Herranz
 *
 * This program is free software; you can redistribute it and/or
 * modify it under the terms of the GNU General Public License
 * as published by the Free Software Foundation; either version 2
 * of the License, or (at your option) any later version.
 *
 */
#define DRV_MODULE_NAME "flipper-pic"
#define pr_fmt(fmt) DRV_MODULE_NAME ": " fmt

#include <linux/kernel.h>
#include <linux/init.h>
#include <linux/irq.h>
#include <linux/of.h>
#include <asm/io.h>

#include "flipper-pic.h"

#define FLIPPER_NR_IRQS		32

/*
 * Each interrupt has a corresponding bit in both
 * the Interrupt Cause (ICR) and Interrupt Mask (IMR) registers.
 *
 * Enabling/disabling an interrupt line involves setting/clearing
 * the corresponding bit in IMR.
 * Except for the RSW interrupt, all interrupts get deasserted automatically
 * when the source deasserts the interrupt.
 */
#define FLIPPER_ICR		0x00
#define FLIPPER_ICR_RSS		(1<<16) /* reset switch state */

#define FLIPPER_IMR		0x04

#define FLIPPER_RESET		0x24


/*
 * IRQ chip hooks.
 *
 */

static void flipper_pic_mask_and_ack(struct irq_data *d)
{
<<<<<<< HEAD
	int irq = virq_to_hw(d->irq);
=======
	int irq = irqd_to_hwirq(d);
>>>>>>> d762f438
	void __iomem *io_base = irq_data_get_irq_chip_data(d);
	u32 mask = 1 << irq;

	clrbits32(io_base + FLIPPER_IMR, mask);
	/* this is at least needed for RSW */
	out_be32(io_base + FLIPPER_ICR, mask);
}

static void flipper_pic_ack(struct irq_data *d)
{
<<<<<<< HEAD
	int irq = virq_to_hw(d->irq);
=======
	int irq = irqd_to_hwirq(d);
>>>>>>> d762f438
	void __iomem *io_base = irq_data_get_irq_chip_data(d);

	/* this is at least needed for RSW */
	out_be32(io_base + FLIPPER_ICR, 1 << irq);
}

static void flipper_pic_mask(struct irq_data *d)
{
<<<<<<< HEAD
	int irq = virq_to_hw(d->irq);
=======
	int irq = irqd_to_hwirq(d);
>>>>>>> d762f438
	void __iomem *io_base = irq_data_get_irq_chip_data(d);

	clrbits32(io_base + FLIPPER_IMR, 1 << irq);
}

static void flipper_pic_unmask(struct irq_data *d)
{
<<<<<<< HEAD
	int irq = virq_to_hw(d->irq);
=======
	int irq = irqd_to_hwirq(d);
>>>>>>> d762f438
	void __iomem *io_base = irq_data_get_irq_chip_data(d);

	setbits32(io_base + FLIPPER_IMR, 1 << irq);
}


static struct irq_chip flipper_pic = {
	.name		= "flipper-pic",
	.irq_ack	= flipper_pic_ack,
	.irq_mask_ack	= flipper_pic_mask_and_ack,
	.irq_mask	= flipper_pic_mask,
	.irq_unmask	= flipper_pic_unmask,
};

/*
 * IRQ host hooks.
 *
 */

static struct irq_host *flipper_irq_host;

static int flipper_pic_map(struct irq_host *h, unsigned int virq,
			   irq_hw_number_t hwirq)
{
	irq_set_chip_data(virq, h->host_data);
	irq_set_status_flags(virq, IRQ_LEVEL);
	irq_set_chip_and_handler(virq, &flipper_pic, handle_level_irq);
	return 0;
}

<<<<<<< HEAD
static void flipper_pic_unmap(struct irq_host *h, unsigned int irq)
{
	irq_set_chip_data(irq, NULL);
	irq_set_chip(irq, NULL);
}

=======
>>>>>>> d762f438
static int flipper_pic_match(struct irq_host *h, struct device_node *np)
{
	return 1;
}


static struct irq_host_ops flipper_irq_host_ops = {
	.map = flipper_pic_map,
	.match = flipper_pic_match,
};

/*
 * Platform hooks.
 *
 */

static void __flipper_quiesce(void __iomem *io_base)
{
	/* mask and ack all IRQs */
	out_be32(io_base + FLIPPER_IMR, 0x00000000);
	out_be32(io_base + FLIPPER_ICR, 0xffffffff);
}

struct irq_host * __init flipper_pic_init(struct device_node *np)
{
	struct device_node *pi;
	struct irq_host *irq_host = NULL;
	struct resource res;
	void __iomem *io_base;
	int retval;

	pi = of_get_parent(np);
	if (!pi) {
		pr_err("no parent found\n");
		goto out;
	}
	if (!of_device_is_compatible(pi, "nintendo,flipper-pi")) {
		pr_err("unexpected parent compatible\n");
		goto out;
	}

	retval = of_address_to_resource(pi, 0, &res);
	if (retval) {
		pr_err("no io memory range found\n");
		goto out;
	}
	io_base = ioremap(res.start, resource_size(&res));

	pr_info("controller at 0x%08x mapped to 0x%p\n", res.start, io_base);

	__flipper_quiesce(io_base);

	irq_host = irq_alloc_host(np, IRQ_HOST_MAP_LINEAR, FLIPPER_NR_IRQS,
				  &flipper_irq_host_ops, -1);
	if (!irq_host) {
		pr_err("failed to allocate irq_host\n");
		return NULL;
	}

	irq_host->host_data = io_base;

out:
	return irq_host;
}

unsigned int flipper_pic_get_irq(void)
{
	void __iomem *io_base = flipper_irq_host->host_data;
	int irq;
	u32 irq_status;

	irq_status = in_be32(io_base + FLIPPER_ICR) &
		     in_be32(io_base + FLIPPER_IMR);
	if (irq_status == 0)
		return NO_IRQ;	/* no more IRQs pending */

	irq = __ffs(irq_status);
	return irq_linear_revmap(flipper_irq_host, irq);
}

/*
 * Probe function.
 *
 */

void __init flipper_pic_probe(void)
{
	struct device_node *np;

	np = of_find_compatible_node(NULL, NULL, "nintendo,flipper-pic");
	BUG_ON(!np);

	flipper_irq_host = flipper_pic_init(np);
	BUG_ON(!flipper_irq_host);

	irq_set_default_host(flipper_irq_host);

	of_node_put(np);
}

/*
 * Misc functions related to the flipper chipset.
 *
 */

/**
 * flipper_quiesce() - quiesce flipper irq controller
 *
 * Mask and ack all interrupt sources.
 *
 */
void flipper_quiesce(void)
{
	void __iomem *io_base = flipper_irq_host->host_data;

	__flipper_quiesce(io_base);
}

/*
 * Resets the platform.
 */
void flipper_platform_reset(void)
{
	void __iomem *io_base;

	if (flipper_irq_host && flipper_irq_host->host_data) {
		io_base = flipper_irq_host->host_data;
		out_8(io_base + FLIPPER_RESET, 0x00);
	}
}

/*
 * Returns non-zero if the reset button is pressed.
 */
int flipper_is_reset_button_pressed(void)
{
	void __iomem *io_base;
	u32 icr;

	if (flipper_irq_host && flipper_irq_host->host_data) {
		io_base = flipper_irq_host->host_data;
		icr = in_be32(io_base + FLIPPER_ICR);
		return !(icr & FLIPPER_ICR_RSS);
	}
	return 0;
}
<|MERGE_RESOLUTION|>--- conflicted
+++ resolved
@@ -48,11 +48,7 @@
 
 static void flipper_pic_mask_and_ack(struct irq_data *d)
 {
-<<<<<<< HEAD
-	int irq = virq_to_hw(d->irq);
-=======
-	int irq = irqd_to_hwirq(d);
->>>>>>> d762f438
+	int irq = irqd_to_hwirq(d);
 	void __iomem *io_base = irq_data_get_irq_chip_data(d);
 	u32 mask = 1 << irq;
 
@@ -63,11 +59,7 @@
 
 static void flipper_pic_ack(struct irq_data *d)
 {
-<<<<<<< HEAD
-	int irq = virq_to_hw(d->irq);
-=======
-	int irq = irqd_to_hwirq(d);
->>>>>>> d762f438
+	int irq = irqd_to_hwirq(d);
 	void __iomem *io_base = irq_data_get_irq_chip_data(d);
 
 	/* this is at least needed for RSW */
@@ -76,11 +68,7 @@
 
 static void flipper_pic_mask(struct irq_data *d)
 {
-<<<<<<< HEAD
-	int irq = virq_to_hw(d->irq);
-=======
-	int irq = irqd_to_hwirq(d);
->>>>>>> d762f438
+	int irq = irqd_to_hwirq(d);
 	void __iomem *io_base = irq_data_get_irq_chip_data(d);
 
 	clrbits32(io_base + FLIPPER_IMR, 1 << irq);
@@ -88,11 +76,7 @@
 
 static void flipper_pic_unmask(struct irq_data *d)
 {
-<<<<<<< HEAD
-	int irq = virq_to_hw(d->irq);
-=======
-	int irq = irqd_to_hwirq(d);
->>>>>>> d762f438
+	int irq = irqd_to_hwirq(d);
 	void __iomem *io_base = irq_data_get_irq_chip_data(d);
 
 	setbits32(io_base + FLIPPER_IMR, 1 << irq);
@@ -123,15 +107,6 @@
 	return 0;
 }
 
-<<<<<<< HEAD
-static void flipper_pic_unmap(struct irq_host *h, unsigned int irq)
-{
-	irq_set_chip_data(irq, NULL);
-	irq_set_chip(irq, NULL);
-}
-
-=======
->>>>>>> d762f438
 static int flipper_pic_match(struct irq_host *h, struct device_node *np)
 {
 	return 1;
