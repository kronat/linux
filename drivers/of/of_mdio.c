/*
 * OF helpers for the MDIO (Ethernet PHY) API
 *
 * Copyright (c) 2009 Secret Lab Technologies, Ltd.
 *
 * This file is released under the GPLv2
 *
 * This file provides helper functions for extracting PHY device information
 * out of the OpenFirmware device tree and using it to populate an mii_bus.
 */

#include <linux/kernel.h>
#include <linux/device.h>
#include <linux/netdevice.h>
#include <linux/err.h>
#include <linux/phy.h>
#include <linux/of.h>
#include <linux/of_irq.h>
#include <linux/of_mdio.h>
#include <linux/module.h>

MODULE_AUTHOR("Grant Likely <grant.likely@secretlab.ca>");
MODULE_LICENSE("GPL");

static void of_set_phy_supported(struct phy_device *phydev, u32 max_speed)
{
<<<<<<< HEAD
	phydev->supported |= PHY_DEFAULT_FEATURES;
=======
	/* The default values for phydev->supported are provided by the PHY
	 * driver "features" member, we want to reset to sane defaults fist
	 * before supporting higher speeds.
	 */
	phydev->supported &= PHY_DEFAULT_FEATURES;
>>>>>>> e3703f8c

	switch (max_speed) {
	default:
		return;

	case SPEED_1000:
		phydev->supported |= PHY_1000BT_FEATURES;
	case SPEED_100:
		phydev->supported |= PHY_100BT_FEATURES;
	case SPEED_10:
		phydev->supported |= PHY_10BT_FEATURES;
	}
}

static int of_mdiobus_register_phy(struct mii_bus *mdio, struct device_node *child,
				   u32 addr)
{
	struct phy_device *phy;
	bool is_c45;
<<<<<<< HEAD
	int rc, prev_irq;
=======
	int rc;
>>>>>>> e3703f8c
	u32 max_speed = 0;

	is_c45 = of_device_is_compatible(child,
					 "ethernet-phy-ieee802.3-c45");

	phy = get_phy_device(mdio, addr, is_c45);
	if (!phy || IS_ERR(phy))
		return 1;

<<<<<<< HEAD
	if (mdio->irq) {
		prev_irq = mdio->irq[addr];
		mdio->irq[addr] =
			irq_of_parse_and_map(child, 0);
		if (!mdio->irq[addr])
			mdio->irq[addr] = prev_irq;
=======
	rc = irq_of_parse_and_map(child, 0);
	if (rc > 0) {
		phy->irq = rc;
		if (mdio->irq)
			mdio->irq[addr] = rc;
	} else {
		if (mdio->irq)
			phy->irq = mdio->irq[addr];
>>>>>>> e3703f8c
	}

	/* Associate the OF node with the device structure so it
	 * can be looked up later */
	of_node_get(child);
	phy->dev.of_node = child;

	/* All data is now stored in the phy struct;
	 * register it */
	rc = phy_device_register(phy);
	if (rc) {
		phy_device_free(phy);
		of_node_put(child);
		return 1;
	}

	/* Set phydev->supported based on the "max-speed" property
	 * if present */
	if (!of_property_read_u32(child, "max-speed", &max_speed))
		of_set_phy_supported(phy, max_speed);

	dev_dbg(&mdio->dev, "registered phy %s at address %i\n",
		child->name, addr);

	return 0;
}

/**
 * of_mdiobus_register - Register mii_bus and create PHYs from the device tree
 * @mdio: pointer to mii_bus structure
 * @np: pointer to device_node of MDIO bus.
 *
 * This function registers the mii_bus structure and registers a phy_device
 * for each child node of @np.
 */
int of_mdiobus_register(struct mii_bus *mdio, struct device_node *np)
{
	struct device_node *child;
	const __be32 *paddr;
	u32 addr;
	bool scanphys = false;
	int rc, i, len;

	/* Mask out all PHYs from auto probing.  Instead the PHYs listed in
	 * the device tree are populated after the bus has been registered */
	mdio->phy_mask = ~0;

	/* Clear all the IRQ properties */
	if (mdio->irq)
		for (i=0; i<PHY_MAX_ADDR; i++)
			mdio->irq[i] = PHY_POLL;

	mdio->dev.of_node = np;

	/* Register the MDIO bus */
	rc = mdiobus_register(mdio);
	if (rc)
		return rc;

	/* Loop over the child nodes and register a phy_device for each one */
	for_each_available_child_of_node(np, child) {
		/* A PHY must have a reg property in the range [0-31] */
		paddr = of_get_property(child, "reg", &len);
		if (!paddr || len < sizeof(*paddr)) {
			scanphys = true;
			dev_err(&mdio->dev, "%s has invalid PHY address\n",
				child->full_name);
			continue;
		}

		addr = be32_to_cpup(paddr);
		if (addr >= PHY_MAX_ADDR) {
			dev_err(&mdio->dev, "%s PHY address %i is too large\n",
				child->full_name, addr);
			continue;
		}

		rc = of_mdiobus_register_phy(mdio, child, addr);
		if (rc)
			continue;
	}

	if (!scanphys)
		return 0;

	/* auto scan for PHYs with empty reg property */
	for_each_available_child_of_node(np, child) {
		/* Skip PHYs with reg property set */
		paddr = of_get_property(child, "reg", &len);
		if (paddr)
			continue;

		for (addr = 0; addr < PHY_MAX_ADDR; addr++) {
			/* skip already registered PHYs */
			if (mdio->phy_map[addr])
				continue;

			/* be noisy to encourage people to set reg property */
			dev_info(&mdio->dev, "scan phy %s at address %i\n",
				 child->name, addr);

			rc = of_mdiobus_register_phy(mdio, child, addr);
			if (rc)
				continue;
		}
	}

	return 0;
}
EXPORT_SYMBOL(of_mdiobus_register);

/* Helper function for of_phy_find_device */
static int of_phy_match(struct device *dev, void *phy_np)
{
	return dev->of_node == phy_np;
}

/**
 * of_phy_find_device - Give a PHY node, find the phy_device
 * @phy_np: Pointer to the phy's device tree node
 *
 * Returns a pointer to the phy_device.
 */
struct phy_device *of_phy_find_device(struct device_node *phy_np)
{
	struct device *d;
	if (!phy_np)
		return NULL;

	d = bus_find_device(&mdio_bus_type, NULL, phy_np, of_phy_match);
	return d ? to_phy_device(d) : NULL;
}
EXPORT_SYMBOL(of_phy_find_device);

/**
 * of_phy_connect - Connect to the phy described in the device tree
 * @dev: pointer to net_device claiming the phy
 * @phy_np: Pointer to device tree node for the PHY
 * @hndlr: Link state callback for the network device
 * @iface: PHY data interface type
 *
 * Returns a pointer to the phy_device if successful.  NULL otherwise
 */
struct phy_device *of_phy_connect(struct net_device *dev,
				  struct device_node *phy_np,
				  void (*hndlr)(struct net_device *), u32 flags,
				  phy_interface_t iface)
{
	struct phy_device *phy = of_phy_find_device(phy_np);

	if (!phy)
		return NULL;

	return phy_connect_direct(dev, phy, hndlr, iface) ? NULL : phy;
}
EXPORT_SYMBOL(of_phy_connect);

/**
 * of_phy_connect_fixed_link - Parse fixed-link property and return a dummy phy
 * @dev: pointer to net_device claiming the phy
 * @hndlr: Link state callback for the network device
 * @iface: PHY data interface type
 *
 * This function is a temporary stop-gap and will be removed soon.  It is
 * only to support the fs_enet, ucc_geth and gianfar Ethernet drivers.  Do
 * not call this function from new drivers.
 */
struct phy_device *of_phy_connect_fixed_link(struct net_device *dev,
					     void (*hndlr)(struct net_device *),
					     phy_interface_t iface)
{
	struct device_node *net_np;
	char bus_id[MII_BUS_ID_SIZE + 3];
	struct phy_device *phy;
	const __be32 *phy_id;
	int sz;

	if (!dev->dev.parent)
		return NULL;

	net_np = dev->dev.parent->of_node;
	if (!net_np)
		return NULL;

	phy_id = of_get_property(net_np, "fixed-link", &sz);
	if (!phy_id || sz < sizeof(*phy_id))
		return NULL;

	sprintf(bus_id, PHY_ID_FMT, "fixed-0", be32_to_cpu(phy_id[0]));

	phy = phy_connect(dev, bus_id, hndlr, iface);
	return IS_ERR(phy) ? NULL : phy;
}
EXPORT_SYMBOL(of_phy_connect_fixed_link);

/**
 * of_phy_attach - Attach to a PHY without starting the state machine
 * @dev: pointer to net_device claiming the phy
 * @phy_np: Node pointer for the PHY
 * @flags: flags to pass to the PHY
 * @iface: PHY data interface type
 */
struct phy_device *of_phy_attach(struct net_device *dev,
				 struct device_node *phy_np, u32 flags,
				 phy_interface_t iface)
{
	struct phy_device *phy = of_phy_find_device(phy_np);

	if (!phy)
		return NULL;

	return phy_attach_direct(dev, phy, flags, iface) ? NULL : phy;
}
EXPORT_SYMBOL(of_phy_attach);<|MERGE_RESOLUTION|>--- conflicted
+++ resolved
@@ -24,15 +24,11 @@
 
 static void of_set_phy_supported(struct phy_device *phydev, u32 max_speed)
 {
-<<<<<<< HEAD
-	phydev->supported |= PHY_DEFAULT_FEATURES;
-=======
 	/* The default values for phydev->supported are provided by the PHY
 	 * driver "features" member, we want to reset to sane defaults fist
 	 * before supporting higher speeds.
 	 */
 	phydev->supported &= PHY_DEFAULT_FEATURES;
->>>>>>> e3703f8c
 
 	switch (max_speed) {
 	default:
@@ -52,11 +48,7 @@
 {
 	struct phy_device *phy;
 	bool is_c45;
-<<<<<<< HEAD
-	int rc, prev_irq;
-=======
 	int rc;
->>>>>>> e3703f8c
 	u32 max_speed = 0;
 
 	is_c45 = of_device_is_compatible(child,
@@ -66,14 +58,6 @@
 	if (!phy || IS_ERR(phy))
 		return 1;
 
-<<<<<<< HEAD
-	if (mdio->irq) {
-		prev_irq = mdio->irq[addr];
-		mdio->irq[addr] =
-			irq_of_parse_and_map(child, 0);
-		if (!mdio->irq[addr])
-			mdio->irq[addr] = prev_irq;
-=======
 	rc = irq_of_parse_and_map(child, 0);
 	if (rc > 0) {
 		phy->irq = rc;
@@ -82,7 +66,6 @@
 	} else {
 		if (mdio->irq)
 			phy->irq = mdio->irq[addr];
->>>>>>> e3703f8c
 	}
 
 	/* Associate the OF node with the device structure so it
