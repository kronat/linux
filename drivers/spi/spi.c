/*
 * SPI init/core code
 *
 * Copyright (C) 2005 David Brownell
 * Copyright (C) 2008 Secret Lab Technologies Ltd.
 *
 * This program is free software; you can redistribute it and/or modify
 * it under the terms of the GNU General Public License as published by
 * the Free Software Foundation; either version 2 of the License, or
 * (at your option) any later version.
 *
 * This program is distributed in the hope that it will be useful,
 * but WITHOUT ANY WARRANTY; without even the implied warranty of
 * MERCHANTABILITY or FITNESS FOR A PARTICULAR PURPOSE.  See the
 * GNU General Public License for more details.
 *
 * You should have received a copy of the GNU General Public License
 * along with this program; if not, write to the Free Software
 * Foundation, Inc., 675 Mass Ave, Cambridge, MA 02139, USA.
 */

#include <linux/kernel.h>
#include <linux/kmod.h>
#include <linux/device.h>
#include <linux/init.h>
#include <linux/cache.h>
#include <linux/mutex.h>
#include <linux/of_device.h>
#include <linux/of_irq.h>
#include <linux/slab.h>
#include <linux/mod_devicetable.h>
#include <linux/spi/spi.h>
#include <linux/of_gpio.h>
#include <linux/pm_runtime.h>
#include <linux/export.h>
#include <linux/sched/rt.h>
#include <linux/delay.h>
#include <linux/kthread.h>
#include <linux/ioport.h>
#include <linux/acpi.h>

#define CREATE_TRACE_POINTS
#include <trace/events/spi.h>

static void spidev_release(struct device *dev)
{
	struct spi_device	*spi = to_spi_device(dev);

	/* spi masters may cleanup for released devices */
	if (spi->master->cleanup)
		spi->master->cleanup(spi);

	spi_master_put(spi->master);
	kfree(spi);
}

static ssize_t
modalias_show(struct device *dev, struct device_attribute *a, char *buf)
{
	const struct spi_device	*spi = to_spi_device(dev);

	return sprintf(buf, "%s%s\n", SPI_MODULE_PREFIX, spi->modalias);
}
static DEVICE_ATTR_RO(modalias);

static struct attribute *spi_dev_attrs[] = {
	&dev_attr_modalias.attr,
	NULL,
};
ATTRIBUTE_GROUPS(spi_dev);

/* modalias support makes "modprobe $MODALIAS" new-style hotplug work,
 * and the sysfs version makes coldplug work too.
 */

static const struct spi_device_id *spi_match_id(const struct spi_device_id *id,
						const struct spi_device *sdev)
{
	while (id->name[0]) {
		if (!strcmp(sdev->modalias, id->name))
			return id;
		id++;
	}
	return NULL;
}

const struct spi_device_id *spi_get_device_id(const struct spi_device *sdev)
{
	const struct spi_driver *sdrv = to_spi_driver(sdev->dev.driver);

	return spi_match_id(sdrv->id_table, sdev);
}
EXPORT_SYMBOL_GPL(spi_get_device_id);

static int spi_match_device(struct device *dev, struct device_driver *drv)
{
	const struct spi_device	*spi = to_spi_device(dev);
	const struct spi_driver	*sdrv = to_spi_driver(drv);

	/* Attempt an OF style match */
	if (of_driver_match_device(dev, drv))
		return 1;

	/* Then try ACPI */
	if (acpi_driver_match_device(dev, drv))
		return 1;

	if (sdrv->id_table)
		return !!spi_match_id(sdrv->id_table, spi);

	return strcmp(spi->modalias, drv->name) == 0;
}

static int spi_uevent(struct device *dev, struct kobj_uevent_env *env)
{
	const struct spi_device		*spi = to_spi_device(dev);

	add_uevent_var(env, "MODALIAS=%s%s", SPI_MODULE_PREFIX, spi->modalias);
	return 0;
}

#ifdef CONFIG_PM_SLEEP
static int spi_legacy_suspend(struct device *dev, pm_message_t message)
{
	int			value = 0;
	struct spi_driver	*drv = to_spi_driver(dev->driver);

	/* suspend will stop irqs and dma; no more i/o */
	if (drv) {
		if (drv->suspend)
			value = drv->suspend(to_spi_device(dev), message);
		else
			dev_dbg(dev, "... can't suspend\n");
	}
	return value;
}

static int spi_legacy_resume(struct device *dev)
{
	int			value = 0;
	struct spi_driver	*drv = to_spi_driver(dev->driver);

	/* resume may restart the i/o queue */
	if (drv) {
		if (drv->resume)
			value = drv->resume(to_spi_device(dev));
		else
			dev_dbg(dev, "... can't resume\n");
	}
	return value;
}

static int spi_pm_suspend(struct device *dev)
{
	const struct dev_pm_ops *pm = dev->driver ? dev->driver->pm : NULL;

	if (pm)
		return pm_generic_suspend(dev);
	else
		return spi_legacy_suspend(dev, PMSG_SUSPEND);
}

static int spi_pm_resume(struct device *dev)
{
	const struct dev_pm_ops *pm = dev->driver ? dev->driver->pm : NULL;

	if (pm)
		return pm_generic_resume(dev);
	else
		return spi_legacy_resume(dev);
}

static int spi_pm_freeze(struct device *dev)
{
	const struct dev_pm_ops *pm = dev->driver ? dev->driver->pm : NULL;

	if (pm)
		return pm_generic_freeze(dev);
	else
		return spi_legacy_suspend(dev, PMSG_FREEZE);
}

static int spi_pm_thaw(struct device *dev)
{
	const struct dev_pm_ops *pm = dev->driver ? dev->driver->pm : NULL;

	if (pm)
		return pm_generic_thaw(dev);
	else
		return spi_legacy_resume(dev);
}

static int spi_pm_poweroff(struct device *dev)
{
	const struct dev_pm_ops *pm = dev->driver ? dev->driver->pm : NULL;

	if (pm)
		return pm_generic_poweroff(dev);
	else
		return spi_legacy_suspend(dev, PMSG_HIBERNATE);
}

static int spi_pm_restore(struct device *dev)
{
	const struct dev_pm_ops *pm = dev->driver ? dev->driver->pm : NULL;

	if (pm)
		return pm_generic_restore(dev);
	else
		return spi_legacy_resume(dev);
}
#else
#define spi_pm_suspend	NULL
#define spi_pm_resume	NULL
#define spi_pm_freeze	NULL
#define spi_pm_thaw	NULL
#define spi_pm_poweroff	NULL
#define spi_pm_restore	NULL
#endif

static const struct dev_pm_ops spi_pm = {
	.suspend = spi_pm_suspend,
	.resume = spi_pm_resume,
	.freeze = spi_pm_freeze,
	.thaw = spi_pm_thaw,
	.poweroff = spi_pm_poweroff,
	.restore = spi_pm_restore,
	SET_RUNTIME_PM_OPS(
		pm_generic_runtime_suspend,
		pm_generic_runtime_resume,
		NULL
	)
};

struct bus_type spi_bus_type = {
	.name		= "spi",
	.dev_groups	= spi_dev_groups,
	.match		= spi_match_device,
	.uevent		= spi_uevent,
	.pm		= &spi_pm,
};
EXPORT_SYMBOL_GPL(spi_bus_type);


static int spi_drv_probe(struct device *dev)
{
	const struct spi_driver		*sdrv = to_spi_driver(dev->driver);
	struct spi_device		*spi = to_spi_device(dev);
	int ret;

	acpi_dev_pm_attach(&spi->dev, true);
	ret = sdrv->probe(spi);
	if (ret)
		acpi_dev_pm_detach(&spi->dev, true);

	return ret;
}

static int spi_drv_remove(struct device *dev)
{
	const struct spi_driver		*sdrv = to_spi_driver(dev->driver);
	struct spi_device		*spi = to_spi_device(dev);
	int ret;

	ret = sdrv->remove(spi);
	acpi_dev_pm_detach(&spi->dev, true);

	return ret;
}

static void spi_drv_shutdown(struct device *dev)
{
	const struct spi_driver		*sdrv = to_spi_driver(dev->driver);

	sdrv->shutdown(to_spi_device(dev));
}

/**
 * spi_register_driver - register a SPI driver
 * @sdrv: the driver to register
 * Context: can sleep
 */
int spi_register_driver(struct spi_driver *sdrv)
{
	sdrv->driver.bus = &spi_bus_type;
	if (sdrv->probe)
		sdrv->driver.probe = spi_drv_probe;
	if (sdrv->remove)
		sdrv->driver.remove = spi_drv_remove;
	if (sdrv->shutdown)
		sdrv->driver.shutdown = spi_drv_shutdown;
	return driver_register(&sdrv->driver);
}
EXPORT_SYMBOL_GPL(spi_register_driver);

/*-------------------------------------------------------------------------*/

/* SPI devices should normally not be created by SPI device drivers; that
 * would make them board-specific.  Similarly with SPI master drivers.
 * Device registration normally goes into like arch/.../mach.../board-YYY.c
 * with other readonly (flashable) information about mainboard devices.
 */

struct boardinfo {
	struct list_head	list;
	struct spi_board_info	board_info;
};

static LIST_HEAD(board_list);
static LIST_HEAD(spi_master_list);

/*
 * Used to protect add/del opertion for board_info list and
 * spi_master list, and their matching process
 */
static DEFINE_MUTEX(board_lock);

/**
 * spi_alloc_device - Allocate a new SPI device
 * @master: Controller to which device is connected
 * Context: can sleep
 *
 * Allows a driver to allocate and initialize a spi_device without
 * registering it immediately.  This allows a driver to directly
 * fill the spi_device with device parameters before calling
 * spi_add_device() on it.
 *
 * Caller is responsible to call spi_add_device() on the returned
 * spi_device structure to add it to the SPI master.  If the caller
 * needs to discard the spi_device without adding it, then it should
 * call spi_dev_put() on it.
 *
 * Returns a pointer to the new device, or NULL.
 */
struct spi_device *spi_alloc_device(struct spi_master *master)
{
	struct spi_device	*spi;
	struct device		*dev = master->dev.parent;

	if (!spi_master_get(master))
		return NULL;

	spi = kzalloc(sizeof(*spi), GFP_KERNEL);
	if (!spi) {
		dev_err(dev, "cannot alloc spi_device\n");
		spi_master_put(master);
		return NULL;
	}

	spi->master = master;
	spi->dev.parent = &master->dev;
	spi->dev.bus = &spi_bus_type;
	spi->dev.release = spidev_release;
	spi->cs_gpio = -ENOENT;
	device_initialize(&spi->dev);
	return spi;
}
EXPORT_SYMBOL_GPL(spi_alloc_device);

static void spi_dev_set_name(struct spi_device *spi)
{
	struct acpi_device *adev = ACPI_COMPANION(&spi->dev);

	if (adev) {
		dev_set_name(&spi->dev, "spi-%s", acpi_dev_name(adev));
		return;
	}

	dev_set_name(&spi->dev, "%s.%u", dev_name(&spi->master->dev),
		     spi->chip_select);
}

/**
 * spi_add_device - Add spi_device allocated with spi_alloc_device
 * @spi: spi_device to register
 *
 * Companion function to spi_alloc_device.  Devices allocated with
 * spi_alloc_device can be added onto the spi bus with this function.
 *
 * Returns 0 on success; negative errno on failure
 */
int spi_add_device(struct spi_device *spi)
{
	static DEFINE_MUTEX(spi_add_lock);
	struct spi_master *master = spi->master;
	struct device *dev = master->dev.parent;
	struct device *d;
	int status;

	/* Chipselects are numbered 0..max; validate. */
	if (spi->chip_select >= master->num_chipselect) {
		dev_err(dev, "cs%d >= max %d\n",
			spi->chip_select,
			master->num_chipselect);
		return -EINVAL;
	}

	/* Set the bus ID string */
	spi_dev_set_name(spi);

	/* We need to make sure there's no other device with this
	 * chipselect **BEFORE** we call setup(), else we'll trash
	 * its configuration.  Lock against concurrent add() calls.
	 */
	mutex_lock(&spi_add_lock);

	d = bus_find_device_by_name(&spi_bus_type, NULL, dev_name(&spi->dev));
	if (d != NULL) {
		dev_err(dev, "chipselect %d already in use\n",
				spi->chip_select);
		put_device(d);
		status = -EBUSY;
		goto done;
	}

	if (master->cs_gpios)
		spi->cs_gpio = master->cs_gpios[spi->chip_select];

	/* Drivers may modify this initial i/o setup, but will
	 * normally rely on the device being setup.  Devices
	 * using SPI_CS_HIGH can't coexist well otherwise...
	 */
	status = spi_setup(spi);
	if (status < 0) {
		dev_err(dev, "can't setup %s, status %d\n",
				dev_name(&spi->dev), status);
		goto done;
	}

	/* Device may be bound to an active driver when this returns */
	status = device_add(&spi->dev);
	if (status < 0)
		dev_err(dev, "can't add %s, status %d\n",
				dev_name(&spi->dev), status);
	else
		dev_dbg(dev, "registered child %s\n", dev_name(&spi->dev));

done:
	mutex_unlock(&spi_add_lock);
	return status;
}
EXPORT_SYMBOL_GPL(spi_add_device);

/**
 * spi_new_device - instantiate one new SPI device
 * @master: Controller to which device is connected
 * @chip: Describes the SPI device
 * Context: can sleep
 *
 * On typical mainboards, this is purely internal; and it's not needed
 * after board init creates the hard-wired devices.  Some development
 * platforms may not be able to use spi_register_board_info though, and
 * this is exported so that for example a USB or parport based adapter
 * driver could add devices (which it would learn about out-of-band).
 *
 * Returns the new device, or NULL.
 */
struct spi_device *spi_new_device(struct spi_master *master,
				  struct spi_board_info *chip)
{
	struct spi_device	*proxy;
	int			status;

	/* NOTE:  caller did any chip->bus_num checks necessary.
	 *
	 * Also, unless we change the return value convention to use
	 * error-or-pointer (not NULL-or-pointer), troubleshootability
	 * suggests syslogged diagnostics are best here (ugh).
	 */

	proxy = spi_alloc_device(master);
	if (!proxy)
		return NULL;

	WARN_ON(strlen(chip->modalias) >= sizeof(proxy->modalias));

	proxy->chip_select = chip->chip_select;
	proxy->max_speed_hz = chip->max_speed_hz;
	proxy->mode = chip->mode;
	proxy->irq = chip->irq;
	strlcpy(proxy->modalias, chip->modalias, sizeof(proxy->modalias));
	proxy->dev.platform_data = (void *) chip->platform_data;
	proxy->controller_data = chip->controller_data;
	proxy->controller_state = NULL;

	status = spi_add_device(proxy);
	if (status < 0) {
		spi_dev_put(proxy);
		return NULL;
	}

	return proxy;
}
EXPORT_SYMBOL_GPL(spi_new_device);

static void spi_match_master_to_boardinfo(struct spi_master *master,
				struct spi_board_info *bi)
{
	struct spi_device *dev;

	if (master->bus_num != bi->bus_num)
		return;

	dev = spi_new_device(master, bi);
	if (!dev)
		dev_err(master->dev.parent, "can't create new device for %s\n",
			bi->modalias);
}

/**
 * spi_register_board_info - register SPI devices for a given board
 * @info: array of chip descriptors
 * @n: how many descriptors are provided
 * Context: can sleep
 *
 * Board-specific early init code calls this (probably during arch_initcall)
 * with segments of the SPI device table.  Any device nodes are created later,
 * after the relevant parent SPI controller (bus_num) is defined.  We keep
 * this table of devices forever, so that reloading a controller driver will
 * not make Linux forget about these hard-wired devices.
 *
 * Other code can also call this, e.g. a particular add-on board might provide
 * SPI devices through its expansion connector, so code initializing that board
 * would naturally declare its SPI devices.
 *
 * The board info passed can safely be __initdata ... but be careful of
 * any embedded pointers (platform_data, etc), they're copied as-is.
 */
int spi_register_board_info(struct spi_board_info const *info, unsigned n)
{
	struct boardinfo *bi;
	int i;

	bi = kzalloc(n * sizeof(*bi), GFP_KERNEL);
	if (!bi)
		return -ENOMEM;

	for (i = 0; i < n; i++, bi++, info++) {
		struct spi_master *master;

		memcpy(&bi->board_info, info, sizeof(*info));
		mutex_lock(&board_lock);
		list_add_tail(&bi->list, &board_list);
		list_for_each_entry(master, &spi_master_list, list)
			spi_match_master_to_boardinfo(master, &bi->board_info);
		mutex_unlock(&board_lock);
	}

	return 0;
}

/*-------------------------------------------------------------------------*/

static void spi_set_cs(struct spi_device *spi, bool enable)
{
	if (spi->mode & SPI_CS_HIGH)
		enable = !enable;

	if (spi->cs_gpio >= 0)
		gpio_set_value(spi->cs_gpio, !enable);
	else if (spi->master->set_cs)
		spi->master->set_cs(spi, !enable);
}

/*
 * spi_transfer_one_message - Default implementation of transfer_one_message()
 *
 * This is a standard implementation of transfer_one_message() for
 * drivers which impelment a transfer_one() operation.  It provides
 * standard handling of delays and chip select management.
 */
static int spi_transfer_one_message(struct spi_master *master,
				    struct spi_message *msg)
{
	struct spi_transfer *xfer;
	bool cur_cs = true;
	bool keep_cs = false;
	int ret = 0;

	spi_set_cs(msg->spi, true);

	list_for_each_entry(xfer, &msg->transfers, transfer_list) {
		trace_spi_transfer_start(msg, xfer);

		reinit_completion(&master->xfer_completion);

		ret = master->transfer_one(master, msg->spi, xfer);
		if (ret < 0) {
			dev_err(&msg->spi->dev,
				"SPI transfer failed: %d\n", ret);
			goto out;
		}

		if (ret > 0)
			wait_for_completion(&master->xfer_completion);

		trace_spi_transfer_stop(msg, xfer);

		if (msg->status != -EINPROGRESS)
			goto out;

		if (xfer->delay_usecs)
			udelay(xfer->delay_usecs);

		if (xfer->cs_change) {
			if (list_is_last(&xfer->transfer_list,
					 &msg->transfers)) {
				keep_cs = true;
			} else {
				cur_cs = !cur_cs;
				spi_set_cs(msg->spi, cur_cs);
			}
		}

		msg->actual_length += xfer->len;
	}

out:
	if (ret != 0 || !keep_cs)
		spi_set_cs(msg->spi, false);

	if (msg->status == -EINPROGRESS)
		msg->status = ret;

	spi_finalize_current_message(master);

	return ret;
}

/**
 * spi_finalize_current_transfer - report completion of a transfer
 *
 * Called by SPI drivers using the core transfer_one_message()
 * implementation to notify it that the current interrupt driven
 * transfer has finised and the next one may be scheduled.
 */
void spi_finalize_current_transfer(struct spi_master *master)
{
	complete(&master->xfer_completion);
}
EXPORT_SYMBOL_GPL(spi_finalize_current_transfer);

/**
 * spi_pump_messages - kthread work function which processes spi message queue
 * @work: pointer to kthread work struct contained in the master struct
 *
 * This function checks if there is any spi message in the queue that
 * needs processing and if so call out to the driver to initialize hardware
 * and transfer each message.
 *
 */
static void spi_pump_messages(struct kthread_work *work)
{
	struct spi_master *master =
		container_of(work, struct spi_master, pump_messages);
	unsigned long flags;
	bool was_busy = false;
	int ret;

	/* Lock queue and check for queue work */
	spin_lock_irqsave(&master->queue_lock, flags);
	if (list_empty(&master->queue) || !master->running) {
		if (!master->busy) {
			spin_unlock_irqrestore(&master->queue_lock, flags);
			return;
		}
		master->busy = false;
		spin_unlock_irqrestore(&master->queue_lock, flags);
		if (master->unprepare_transfer_hardware &&
		    master->unprepare_transfer_hardware(master))
			dev_err(&master->dev,
				"failed to unprepare transfer hardware\n");
		if (master->auto_runtime_pm) {
			pm_runtime_mark_last_busy(master->dev.parent);
			pm_runtime_put_autosuspend(master->dev.parent);
		}
<<<<<<< HEAD
=======
		trace_spi_master_idle(master);
>>>>>>> d8ec26d7
		return;
	}

	/* Make sure we are not already running a message */
	if (master->cur_msg) {
		spin_unlock_irqrestore(&master->queue_lock, flags);
		return;
	}
	/* Extract head of queue */
	master->cur_msg =
	    list_entry(master->queue.next, struct spi_message, queue);

	list_del_init(&master->cur_msg->queue);
	if (master->busy)
		was_busy = true;
	else
		master->busy = true;
	spin_unlock_irqrestore(&master->queue_lock, flags);

	if (!was_busy && master->auto_runtime_pm) {
		ret = pm_runtime_get_sync(master->dev.parent);
		if (ret < 0) {
			dev_err(&master->dev, "Failed to power device: %d\n",
				ret);
			return;
		}
	}

<<<<<<< HEAD
=======
	if (!was_busy)
		trace_spi_master_busy(master);

>>>>>>> d8ec26d7
	if (!was_busy && master->prepare_transfer_hardware) {
		ret = master->prepare_transfer_hardware(master);
		if (ret) {
			dev_err(&master->dev,
				"failed to prepare transfer hardware\n");

			if (master->auto_runtime_pm)
				pm_runtime_put(master->dev.parent);
<<<<<<< HEAD
=======
			return;
		}
	}

	trace_spi_message_start(master->cur_msg);

	if (master->prepare_message) {
		ret = master->prepare_message(master, master->cur_msg);
		if (ret) {
			dev_err(&master->dev,
				"failed to prepare message: %d\n", ret);
			master->cur_msg->status = ret;
			spi_finalize_current_message(master);
>>>>>>> d8ec26d7
			return;
		}
		master->cur_msg_prepared = true;
	}

	ret = master->transfer_one_message(master, master->cur_msg);
	if (ret) {
		dev_err(&master->dev,
			"failed to transfer one message from queue\n");
		return;
	}
}

static int spi_init_queue(struct spi_master *master)
{
	struct sched_param param = { .sched_priority = MAX_RT_PRIO - 1 };

	INIT_LIST_HEAD(&master->queue);
	spin_lock_init(&master->queue_lock);

	master->running = false;
	master->busy = false;

	init_kthread_worker(&master->kworker);
	master->kworker_task = kthread_run(kthread_worker_fn,
					   &master->kworker, "%s",
					   dev_name(&master->dev));
	if (IS_ERR(master->kworker_task)) {
		dev_err(&master->dev, "failed to create message pump task\n");
		return -ENOMEM;
	}
	init_kthread_work(&master->pump_messages, spi_pump_messages);

	/*
	 * Master config will indicate if this controller should run the
	 * message pump with high (realtime) priority to reduce the transfer
	 * latency on the bus by minimising the delay between a transfer
	 * request and the scheduling of the message pump thread. Without this
	 * setting the message pump thread will remain at default priority.
	 */
	if (master->rt) {
		dev_info(&master->dev,
			"will run message pump with realtime priority\n");
		sched_setscheduler(master->kworker_task, SCHED_FIFO, &param);
	}

	return 0;
}

/**
 * spi_get_next_queued_message() - called by driver to check for queued
 * messages
 * @master: the master to check for queued messages
 *
 * If there are more messages in the queue, the next message is returned from
 * this call.
 */
struct spi_message *spi_get_next_queued_message(struct spi_master *master)
{
	struct spi_message *next;
	unsigned long flags;

	/* get a pointer to the next message, if any */
	spin_lock_irqsave(&master->queue_lock, flags);
	if (list_empty(&master->queue))
		next = NULL;
	else
		next = list_entry(master->queue.next,
				  struct spi_message, queue);
	spin_unlock_irqrestore(&master->queue_lock, flags);

	return next;
}
EXPORT_SYMBOL_GPL(spi_get_next_queued_message);

/**
 * spi_finalize_current_message() - the current message is complete
 * @master: the master to return the message to
 *
 * Called by the driver to notify the core that the message in the front of the
 * queue is complete and can be removed from the queue.
 */
void spi_finalize_current_message(struct spi_master *master)
{
	struct spi_message *mesg;
	unsigned long flags;
	int ret;

	spin_lock_irqsave(&master->queue_lock, flags);
	mesg = master->cur_msg;
	master->cur_msg = NULL;

	queue_kthread_work(&master->kworker, &master->pump_messages);
	spin_unlock_irqrestore(&master->queue_lock, flags);

	if (master->cur_msg_prepared && master->unprepare_message) {
		ret = master->unprepare_message(master, mesg);
		if (ret) {
			dev_err(&master->dev,
				"failed to unprepare message: %d\n", ret);
		}
	}
	master->cur_msg_prepared = false;

	mesg->state = NULL;
	if (mesg->complete)
		mesg->complete(mesg->context);

	trace_spi_message_done(mesg);
}
EXPORT_SYMBOL_GPL(spi_finalize_current_message);

static int spi_start_queue(struct spi_master *master)
{
	unsigned long flags;

	spin_lock_irqsave(&master->queue_lock, flags);

	if (master->running || master->busy) {
		spin_unlock_irqrestore(&master->queue_lock, flags);
		return -EBUSY;
	}

	master->running = true;
	master->cur_msg = NULL;
	spin_unlock_irqrestore(&master->queue_lock, flags);

	queue_kthread_work(&master->kworker, &master->pump_messages);

	return 0;
}

static int spi_stop_queue(struct spi_master *master)
{
	unsigned long flags;
	unsigned limit = 500;
	int ret = 0;

	spin_lock_irqsave(&master->queue_lock, flags);

	/*
	 * This is a bit lame, but is optimized for the common execution path.
	 * A wait_queue on the master->busy could be used, but then the common
	 * execution path (pump_messages) would be required to call wake_up or
	 * friends on every SPI message. Do this instead.
	 */
	while ((!list_empty(&master->queue) || master->busy) && limit--) {
		spin_unlock_irqrestore(&master->queue_lock, flags);
		msleep(10);
		spin_lock_irqsave(&master->queue_lock, flags);
	}

	if (!list_empty(&master->queue) || master->busy)
		ret = -EBUSY;
	else
		master->running = false;

	spin_unlock_irqrestore(&master->queue_lock, flags);

	if (ret) {
		dev_warn(&master->dev,
			 "could not stop message queue\n");
		return ret;
	}
	return ret;
}

static int spi_destroy_queue(struct spi_master *master)
{
	int ret;

	ret = spi_stop_queue(master);

	/*
	 * flush_kthread_worker will block until all work is done.
	 * If the reason that stop_queue timed out is that the work will never
	 * finish, then it does no good to call flush/stop thread, so
	 * return anyway.
	 */
	if (ret) {
		dev_err(&master->dev, "problem destroying queue\n");
		return ret;
	}

	flush_kthread_worker(&master->kworker);
	kthread_stop(master->kworker_task);

	return 0;
}

/**
 * spi_queued_transfer - transfer function for queued transfers
 * @spi: spi device which is requesting transfer
 * @msg: spi message which is to handled is queued to driver queue
 */
static int spi_queued_transfer(struct spi_device *spi, struct spi_message *msg)
{
	struct spi_master *master = spi->master;
	unsigned long flags;

	spin_lock_irqsave(&master->queue_lock, flags);

	if (!master->running) {
		spin_unlock_irqrestore(&master->queue_lock, flags);
		return -ESHUTDOWN;
	}
	msg->actual_length = 0;
	msg->status = -EINPROGRESS;

	list_add_tail(&msg->queue, &master->queue);
	if (!master->busy)
		queue_kthread_work(&master->kworker, &master->pump_messages);

	spin_unlock_irqrestore(&master->queue_lock, flags);
	return 0;
}

static int spi_master_initialize_queue(struct spi_master *master)
{
	int ret;

	master->queued = true;
	master->transfer = spi_queued_transfer;
	if (!master->transfer_one_message)
		master->transfer_one_message = spi_transfer_one_message;

	/* Initialize and start queue */
	ret = spi_init_queue(master);
	if (ret) {
		dev_err(&master->dev, "problem initializing queue\n");
		goto err_init_queue;
	}
	ret = spi_start_queue(master);
	if (ret) {
		dev_err(&master->dev, "problem starting queue\n");
		goto err_start_queue;
	}

	return 0;

err_start_queue:
err_init_queue:
	spi_destroy_queue(master);
	return ret;
}

/*-------------------------------------------------------------------------*/

#if defined(CONFIG_OF)
/**
 * of_register_spi_devices() - Register child devices onto the SPI bus
 * @master:	Pointer to spi_master device
 *
 * Registers an spi_device for each child node of master node which has a 'reg'
 * property.
 */
static void of_register_spi_devices(struct spi_master *master)
{
	struct spi_device *spi;
	struct device_node *nc;
	int rc;
	u32 value;

	if (!master->dev.of_node)
		return;

	for_each_available_child_of_node(master->dev.of_node, nc) {
		/* Alloc an spi_device */
		spi = spi_alloc_device(master);
		if (!spi) {
			dev_err(&master->dev, "spi_device alloc error for %s\n",
				nc->full_name);
			spi_dev_put(spi);
			continue;
		}

		/* Select device driver */
		if (of_modalias_node(nc, spi->modalias,
				     sizeof(spi->modalias)) < 0) {
			dev_err(&master->dev, "cannot find modalias for %s\n",
				nc->full_name);
			spi_dev_put(spi);
			continue;
		}

		/* Device address */
		rc = of_property_read_u32(nc, "reg", &value);
		if (rc) {
			dev_err(&master->dev, "%s has no valid 'reg' property (%d)\n",
				nc->full_name, rc);
			spi_dev_put(spi);
			continue;
		}
		spi->chip_select = value;

		/* Mode (clock phase/polarity/etc.) */
		if (of_find_property(nc, "spi-cpha", NULL))
			spi->mode |= SPI_CPHA;
		if (of_find_property(nc, "spi-cpol", NULL))
			spi->mode |= SPI_CPOL;
		if (of_find_property(nc, "spi-cs-high", NULL))
			spi->mode |= SPI_CS_HIGH;
		if (of_find_property(nc, "spi-3wire", NULL))
			spi->mode |= SPI_3WIRE;

		/* Device DUAL/QUAD mode */
<<<<<<< HEAD
		prop = of_get_property(nc, "spi-tx-bus-width", &len);
		if (prop && len == sizeof(*prop)) {
			switch (be32_to_cpup(prop)) {
			case SPI_NBITS_SINGLE:
				break;
			case SPI_NBITS_DUAL:
				spi->mode |= SPI_TX_DUAL;
				break;
			case SPI_NBITS_QUAD:
=======
		if (!of_property_read_u32(nc, "spi-tx-bus-width", &value)) {
			switch (value) {
			case 1:
				break;
			case 2:
				spi->mode |= SPI_TX_DUAL;
				break;
			case 4:
>>>>>>> d8ec26d7
				spi->mode |= SPI_TX_QUAD;
				break;
			default:
				dev_err(&master->dev,
					"spi-tx-bus-width %d not supported\n",
<<<<<<< HEAD
					be32_to_cpup(prop));
=======
					value);
>>>>>>> d8ec26d7
				spi_dev_put(spi);
				continue;
			}
		}

<<<<<<< HEAD
		prop = of_get_property(nc, "spi-rx-bus-width", &len);
		if (prop && len == sizeof(*prop)) {
			switch (be32_to_cpup(prop)) {
			case SPI_NBITS_SINGLE:
				break;
			case SPI_NBITS_DUAL:
				spi->mode |= SPI_RX_DUAL;
				break;
			case SPI_NBITS_QUAD:
=======
		if (!of_property_read_u32(nc, "spi-rx-bus-width", &value)) {
			switch (value) {
			case 1:
				break;
			case 2:
				spi->mode |= SPI_RX_DUAL;
				break;
			case 4:
>>>>>>> d8ec26d7
				spi->mode |= SPI_RX_QUAD;
				break;
			default:
				dev_err(&master->dev,
					"spi-rx-bus-width %d not supported\n",
<<<<<<< HEAD
					be32_to_cpup(prop));
=======
					value);
>>>>>>> d8ec26d7
				spi_dev_put(spi);
				continue;
			}
		}

		/* Device speed */
		rc = of_property_read_u32(nc, "spi-max-frequency", &value);
		if (rc) {
			dev_err(&master->dev, "%s has no valid 'spi-max-frequency' property (%d)\n",
				nc->full_name, rc);
			spi_dev_put(spi);
			continue;
		}
		spi->max_speed_hz = value;

		/* IRQ */
		spi->irq = irq_of_parse_and_map(nc, 0);

		/* Store a pointer to the node in the device structure */
		of_node_get(nc);
		spi->dev.of_node = nc;

		/* Register the new device */
		request_module("%s%s", SPI_MODULE_PREFIX, spi->modalias);
		rc = spi_add_device(spi);
		if (rc) {
			dev_err(&master->dev, "spi_device register error %s\n",
				nc->full_name);
			spi_dev_put(spi);
		}

	}
}
#else
static void of_register_spi_devices(struct spi_master *master) { }
#endif

#ifdef CONFIG_ACPI
static int acpi_spi_add_resource(struct acpi_resource *ares, void *data)
{
	struct spi_device *spi = data;

	if (ares->type == ACPI_RESOURCE_TYPE_SERIAL_BUS) {
		struct acpi_resource_spi_serialbus *sb;

		sb = &ares->data.spi_serial_bus;
		if (sb->type == ACPI_RESOURCE_SERIAL_TYPE_SPI) {
			spi->chip_select = sb->device_selection;
			spi->max_speed_hz = sb->connection_speed;

			if (sb->clock_phase == ACPI_SPI_SECOND_PHASE)
				spi->mode |= SPI_CPHA;
			if (sb->clock_polarity == ACPI_SPI_START_HIGH)
				spi->mode |= SPI_CPOL;
			if (sb->device_polarity == ACPI_SPI_ACTIVE_HIGH)
				spi->mode |= SPI_CS_HIGH;
		}
	} else if (spi->irq < 0) {
		struct resource r;

		if (acpi_dev_resource_interrupt(ares, 0, &r))
			spi->irq = r.start;
	}

	/* Always tell the ACPI core to skip this resource */
	return 1;
}

static acpi_status acpi_spi_add_device(acpi_handle handle, u32 level,
				       void *data, void **return_value)
{
	struct spi_master *master = data;
	struct list_head resource_list;
	struct acpi_device *adev;
	struct spi_device *spi;
	int ret;

	if (acpi_bus_get_device(handle, &adev))
		return AE_OK;
	if (acpi_bus_get_status(adev) || !adev->status.present)
		return AE_OK;

	spi = spi_alloc_device(master);
	if (!spi) {
		dev_err(&master->dev, "failed to allocate SPI device for %s\n",
			dev_name(&adev->dev));
		return AE_NO_MEMORY;
	}

	ACPI_COMPANION_SET(&spi->dev, adev);
	spi->irq = -1;

	INIT_LIST_HEAD(&resource_list);
	ret = acpi_dev_get_resources(adev, &resource_list,
				     acpi_spi_add_resource, spi);
	acpi_dev_free_resource_list(&resource_list);

	if (ret < 0 || !spi->max_speed_hz) {
		spi_dev_put(spi);
		return AE_OK;
	}

	adev->power.flags.ignore_parent = true;
	strlcpy(spi->modalias, acpi_device_hid(adev), sizeof(spi->modalias));
	if (spi_add_device(spi)) {
		adev->power.flags.ignore_parent = false;
		dev_err(&master->dev, "failed to add SPI device %s from ACPI\n",
			dev_name(&adev->dev));
		spi_dev_put(spi);
	}

	return AE_OK;
}

static void acpi_register_spi_devices(struct spi_master *master)
{
	acpi_status status;
	acpi_handle handle;

	handle = ACPI_HANDLE(master->dev.parent);
	if (!handle)
		return;

	status = acpi_walk_namespace(ACPI_TYPE_DEVICE, handle, 1,
				     acpi_spi_add_device, NULL,
				     master, NULL);
	if (ACPI_FAILURE(status))
		dev_warn(&master->dev, "failed to enumerate SPI slaves\n");
}
#else
static inline void acpi_register_spi_devices(struct spi_master *master) {}
#endif /* CONFIG_ACPI */

static void spi_master_release(struct device *dev)
{
	struct spi_master *master;

	master = container_of(dev, struct spi_master, dev);
	kfree(master);
}

static struct class spi_master_class = {
	.name		= "spi_master",
	.owner		= THIS_MODULE,
	.dev_release	= spi_master_release,
};



/**
 * spi_alloc_master - allocate SPI master controller
 * @dev: the controller, possibly using the platform_bus
 * @size: how much zeroed driver-private data to allocate; the pointer to this
 *	memory is in the driver_data field of the returned device,
 *	accessible with spi_master_get_devdata().
 * Context: can sleep
 *
 * This call is used only by SPI master controller drivers, which are the
 * only ones directly touching chip registers.  It's how they allocate
 * an spi_master structure, prior to calling spi_register_master().
 *
 * This must be called from context that can sleep.  It returns the SPI
 * master structure on success, else NULL.
 *
 * The caller is responsible for assigning the bus number and initializing
 * the master's methods before calling spi_register_master(); and (after errors
 * adding the device) calling spi_master_put() and kfree() to prevent a memory
 * leak.
 */
struct spi_master *spi_alloc_master(struct device *dev, unsigned size)
{
	struct spi_master	*master;

	if (!dev)
		return NULL;

	master = kzalloc(size + sizeof(*master), GFP_KERNEL);
	if (!master)
		return NULL;

	device_initialize(&master->dev);
	master->bus_num = -1;
	master->num_chipselect = 1;
	master->dev.class = &spi_master_class;
	master->dev.parent = get_device(dev);
	spi_master_set_devdata(master, &master[1]);

	return master;
}
EXPORT_SYMBOL_GPL(spi_alloc_master);

#ifdef CONFIG_OF
static int of_spi_register_master(struct spi_master *master)
{
	int nb, i, *cs;
	struct device_node *np = master->dev.of_node;

	if (!np)
		return 0;

	nb = of_gpio_named_count(np, "cs-gpios");
	master->num_chipselect = max_t(int, nb, master->num_chipselect);

	/* Return error only for an incorrectly formed cs-gpios property */
	if (nb == 0 || nb == -ENOENT)
		return 0;
	else if (nb < 0)
		return nb;

	cs = devm_kzalloc(&master->dev,
			  sizeof(int) * master->num_chipselect,
			  GFP_KERNEL);
	master->cs_gpios = cs;

	if (!master->cs_gpios)
		return -ENOMEM;

	for (i = 0; i < master->num_chipselect; i++)
		cs[i] = -ENOENT;

	for (i = 0; i < nb; i++)
		cs[i] = of_get_named_gpio(np, "cs-gpios", i);

	return 0;
}
#else
static int of_spi_register_master(struct spi_master *master)
{
	return 0;
}
#endif

/**
 * spi_register_master - register SPI master controller
 * @master: initialized master, originally from spi_alloc_master()
 * Context: can sleep
 *
 * SPI master controllers connect to their drivers using some non-SPI bus,
 * such as the platform bus.  The final stage of probe() in that code
 * includes calling spi_register_master() to hook up to this SPI bus glue.
 *
 * SPI controllers use board specific (often SOC specific) bus numbers,
 * and board-specific addressing for SPI devices combines those numbers
 * with chip select numbers.  Since SPI does not directly support dynamic
 * device identification, boards need configuration tables telling which
 * chip is at which address.
 *
 * This must be called from context that can sleep.  It returns zero on
 * success, else a negative error code (dropping the master's refcount).
 * After a successful return, the caller is responsible for calling
 * spi_unregister_master().
 */
int spi_register_master(struct spi_master *master)
{
	static atomic_t		dyn_bus_id = ATOMIC_INIT((1<<15) - 1);
	struct device		*dev = master->dev.parent;
	struct boardinfo	*bi;
	int			status = -ENODEV;
	int			dynamic = 0;

	if (!dev)
		return -ENODEV;

	status = of_spi_register_master(master);
	if (status)
		return status;

	/* even if it's just one always-selected device, there must
	 * be at least one chipselect
	 */
	if (master->num_chipselect == 0)
		return -EINVAL;

	if ((master->bus_num < 0) && master->dev.of_node)
		master->bus_num = of_alias_get_id(master->dev.of_node, "spi");

	/* convention:  dynamically assigned bus IDs count down from the max */
	if (master->bus_num < 0) {
		/* FIXME switch to an IDR based scheme, something like
		 * I2C now uses, so we can't run out of "dynamic" IDs
		 */
		master->bus_num = atomic_dec_return(&dyn_bus_id);
		dynamic = 1;
	}

	spin_lock_init(&master->bus_lock_spinlock);
	mutex_init(&master->bus_lock_mutex);
	master->bus_lock_flag = 0;
	init_completion(&master->xfer_completion);

	/* register the device, then userspace will see it.
	 * registration fails if the bus ID is in use.
	 */
	dev_set_name(&master->dev, "spi%u", master->bus_num);
	status = device_add(&master->dev);
	if (status < 0)
		goto done;
	dev_dbg(dev, "registered master %s%s\n", dev_name(&master->dev),
			dynamic ? " (dynamic)" : "");

	/* If we're using a queued driver, start the queue */
	if (master->transfer)
		dev_info(dev, "master is unqueued, this is deprecated\n");
	else {
		status = spi_master_initialize_queue(master);
		if (status) {
			device_del(&master->dev);
			goto done;
		}
	}

	mutex_lock(&board_lock);
	list_add_tail(&master->list, &spi_master_list);
	list_for_each_entry(bi, &board_list, list)
		spi_match_master_to_boardinfo(master, &bi->board_info);
	mutex_unlock(&board_lock);

	/* Register devices from the device tree and ACPI */
	of_register_spi_devices(master);
	acpi_register_spi_devices(master);
done:
	return status;
}
EXPORT_SYMBOL_GPL(spi_register_master);

static void devm_spi_unregister(struct device *dev, void *res)
{
	spi_unregister_master(*(struct spi_master **)res);
}

/**
 * dev_spi_register_master - register managed SPI master controller
 * @dev:    device managing SPI master
 * @master: initialized master, originally from spi_alloc_master()
 * Context: can sleep
 *
 * Register a SPI device as with spi_register_master() which will
 * automatically be unregister
 */
int devm_spi_register_master(struct device *dev, struct spi_master *master)
{
	struct spi_master **ptr;
	int ret;

	ptr = devres_alloc(devm_spi_unregister, sizeof(*ptr), GFP_KERNEL);
	if (!ptr)
		return -ENOMEM;

	ret = spi_register_master(master);
	if (!ret) {
		*ptr = master;
		devres_add(dev, ptr);
	} else {
		devres_free(ptr);
	}

	return ret;
}
EXPORT_SYMBOL_GPL(devm_spi_register_master);

static int __unregister(struct device *dev, void *null)
{
	spi_unregister_device(to_spi_device(dev));
	return 0;
}

/**
 * spi_unregister_master - unregister SPI master controller
 * @master: the master being unregistered
 * Context: can sleep
 *
 * This call is used only by SPI master controller drivers, which are the
 * only ones directly touching chip registers.
 *
 * This must be called from context that can sleep.
 */
void spi_unregister_master(struct spi_master *master)
{
	int dummy;

	if (master->queued) {
		if (spi_destroy_queue(master))
			dev_err(&master->dev, "queue remove failed\n");
	}

	mutex_lock(&board_lock);
	list_del(&master->list);
	mutex_unlock(&board_lock);

	dummy = device_for_each_child(&master->dev, NULL, __unregister);
	device_unregister(&master->dev);
}
EXPORT_SYMBOL_GPL(spi_unregister_master);

int spi_master_suspend(struct spi_master *master)
{
	int ret;

	/* Basically no-ops for non-queued masters */
	if (!master->queued)
		return 0;

	ret = spi_stop_queue(master);
	if (ret)
		dev_err(&master->dev, "queue stop failed\n");

	return ret;
}
EXPORT_SYMBOL_GPL(spi_master_suspend);

int spi_master_resume(struct spi_master *master)
{
	int ret;

	if (!master->queued)
		return 0;

	ret = spi_start_queue(master);
	if (ret)
		dev_err(&master->dev, "queue restart failed\n");

	return ret;
}
EXPORT_SYMBOL_GPL(spi_master_resume);

static int __spi_master_match(struct device *dev, const void *data)
{
	struct spi_master *m;
	const u16 *bus_num = data;

	m = container_of(dev, struct spi_master, dev);
	return m->bus_num == *bus_num;
}

/**
 * spi_busnum_to_master - look up master associated with bus_num
 * @bus_num: the master's bus number
 * Context: can sleep
 *
 * This call may be used with devices that are registered after
 * arch init time.  It returns a refcounted pointer to the relevant
 * spi_master (which the caller must release), or NULL if there is
 * no such master registered.
 */
struct spi_master *spi_busnum_to_master(u16 bus_num)
{
	struct device		*dev;
	struct spi_master	*master = NULL;

	dev = class_find_device(&spi_master_class, NULL, &bus_num,
				__spi_master_match);
	if (dev)
		master = container_of(dev, struct spi_master, dev);
	/* reference got in class_find_device */
	return master;
}
EXPORT_SYMBOL_GPL(spi_busnum_to_master);


/*-------------------------------------------------------------------------*/

/* Core methods for SPI master protocol drivers.  Some of the
 * other core methods are currently defined as inline functions.
 */

/**
 * spi_setup - setup SPI mode and clock rate
 * @spi: the device whose settings are being modified
 * Context: can sleep, and no requests are queued to the device
 *
 * SPI protocol drivers may need to update the transfer mode if the
 * device doesn't work with its default.  They may likewise need
 * to update clock rates or word sizes from initial values.  This function
 * changes those settings, and must be called from a context that can sleep.
 * Except for SPI_CS_HIGH, which takes effect immediately, the changes take
 * effect the next time the device is selected and data is transferred to
 * or from it.  When this function returns, the spi device is deselected.
 *
 * Note that this call will fail if the protocol driver specifies an option
 * that the underlying controller or its driver does not support.  For
 * example, not all hardware supports wire transfers using nine bit words,
 * LSB-first wire encoding, or active-high chipselects.
 */
int spi_setup(struct spi_device *spi)
{
	unsigned	bad_bits;
	int		status = 0;

	/* check mode to prevent that DUAL and QUAD set at the same time
	 */
	if (((spi->mode & SPI_TX_DUAL) && (spi->mode & SPI_TX_QUAD)) ||
		((spi->mode & SPI_RX_DUAL) && (spi->mode & SPI_RX_QUAD))) {
		dev_err(&spi->dev,
		"setup: can not select dual and quad at the same time\n");
		return -EINVAL;
	}
	/* if it is SPI_3WIRE mode, DUAL and QUAD should be forbidden
	 */
	if ((spi->mode & SPI_3WIRE) && (spi->mode &
		(SPI_TX_DUAL | SPI_TX_QUAD | SPI_RX_DUAL | SPI_RX_QUAD)))
		return -EINVAL;
	/* help drivers fail *cleanly* when they need options
	 * that aren't supported with their current master
	 */
	bad_bits = spi->mode & ~spi->master->mode_bits;
	if (bad_bits) {
		dev_err(&spi->dev, "setup: unsupported mode bits %x\n",
			bad_bits);
		return -EINVAL;
	}

	if (!spi->bits_per_word)
		spi->bits_per_word = 8;

	if (spi->master->setup)
		status = spi->master->setup(spi);

	dev_dbg(&spi->dev, "setup mode %d, %s%s%s%s%u bits/w, %u Hz max --> %d\n",
			(int) (spi->mode & (SPI_CPOL | SPI_CPHA)),
			(spi->mode & SPI_CS_HIGH) ? "cs_high, " : "",
			(spi->mode & SPI_LSB_FIRST) ? "lsb, " : "",
			(spi->mode & SPI_3WIRE) ? "3wire, " : "",
			(spi->mode & SPI_LOOP) ? "loopback, " : "",
			spi->bits_per_word, spi->max_speed_hz,
			status);

	return status;
}
EXPORT_SYMBOL_GPL(spi_setup);

static int __spi_async(struct spi_device *spi, struct spi_message *message)
{
	struct spi_master *master = spi->master;
	struct spi_transfer *xfer;

<<<<<<< HEAD
=======
	message->spi = spi;

	trace_spi_message_submit(message);

>>>>>>> d8ec26d7
	if (list_empty(&message->transfers))
		return -EINVAL;
	if (!message->complete)
		return -EINVAL;

	/* Half-duplex links include original MicroWire, and ones with
	 * only one data pin like SPI_3WIRE (switches direction) or where
	 * either MOSI or MISO is missing.  They can also be caused by
	 * software limitations.
	 */
	if ((master->flags & SPI_MASTER_HALF_DUPLEX)
			|| (spi->mode & SPI_3WIRE)) {
		unsigned flags = master->flags;

		list_for_each_entry(xfer, &message->transfers, transfer_list) {
			if (xfer->rx_buf && xfer->tx_buf)
				return -EINVAL;
			if ((flags & SPI_MASTER_NO_TX) && xfer->tx_buf)
				return -EINVAL;
			if ((flags & SPI_MASTER_NO_RX) && xfer->rx_buf)
				return -EINVAL;
		}
	}

	/**
	 * Set transfer bits_per_word and max speed as spi device default if
	 * it is not set for this transfer.
	 * Set transfer tx_nbits and rx_nbits as single transfer default
	 * (SPI_NBITS_SINGLE) if it is not set for this transfer.
	 */
	list_for_each_entry(xfer, &message->transfers, transfer_list) {
		message->frame_length += xfer->len;
		if (!xfer->bits_per_word)
			xfer->bits_per_word = spi->bits_per_word;
		if (!xfer->speed_hz) {
			xfer->speed_hz = spi->max_speed_hz;
			if (master->max_speed_hz &&
			    xfer->speed_hz > master->max_speed_hz)
				xfer->speed_hz = master->max_speed_hz;
		}

		if (master->bits_per_word_mask) {
			/* Only 32 bits fit in the mask */
			if (xfer->bits_per_word > 32)
				return -EINVAL;
			if (!(master->bits_per_word_mask &
					BIT(xfer->bits_per_word - 1)))
				return -EINVAL;
		}

		if (xfer->speed_hz && master->min_speed_hz &&
		    xfer->speed_hz < master->min_speed_hz)
			return -EINVAL;
		if (xfer->speed_hz && master->max_speed_hz &&
		    xfer->speed_hz > master->max_speed_hz)
			return -EINVAL;

		if (xfer->tx_buf && !xfer->tx_nbits)
			xfer->tx_nbits = SPI_NBITS_SINGLE;
		if (xfer->rx_buf && !xfer->rx_nbits)
			xfer->rx_nbits = SPI_NBITS_SINGLE;
		/* check transfer tx/rx_nbits:
		 * 1. keep the value is not out of single, dual and quad
		 * 2. keep tx/rx_nbits is contained by mode in spi_device
		 * 3. if SPI_3WIRE, tx/rx_nbits should be in single
		 */
		if (xfer->tx_buf) {
			if (xfer->tx_nbits != SPI_NBITS_SINGLE &&
				xfer->tx_nbits != SPI_NBITS_DUAL &&
				xfer->tx_nbits != SPI_NBITS_QUAD)
				return -EINVAL;
			if ((xfer->tx_nbits == SPI_NBITS_DUAL) &&
				!(spi->mode & (SPI_TX_DUAL | SPI_TX_QUAD)))
				return -EINVAL;
			if ((xfer->tx_nbits == SPI_NBITS_QUAD) &&
				!(spi->mode & SPI_TX_QUAD))
				return -EINVAL;
			if ((spi->mode & SPI_3WIRE) &&
				(xfer->tx_nbits != SPI_NBITS_SINGLE))
				return -EINVAL;
		}
		/* check transfer rx_nbits */
		if (xfer->rx_buf) {
			if (xfer->rx_nbits != SPI_NBITS_SINGLE &&
				xfer->rx_nbits != SPI_NBITS_DUAL &&
				xfer->rx_nbits != SPI_NBITS_QUAD)
				return -EINVAL;
			if ((xfer->rx_nbits == SPI_NBITS_DUAL) &&
				!(spi->mode & (SPI_RX_DUAL | SPI_RX_QUAD)))
				return -EINVAL;
			if ((xfer->rx_nbits == SPI_NBITS_QUAD) &&
				!(spi->mode & SPI_RX_QUAD))
				return -EINVAL;
			if ((spi->mode & SPI_3WIRE) &&
				(xfer->rx_nbits != SPI_NBITS_SINGLE))
				return -EINVAL;
		}
	}

	message->status = -EINPROGRESS;
	return master->transfer(spi, message);
}

/**
 * spi_async - asynchronous SPI transfer
 * @spi: device with which data will be exchanged
 * @message: describes the data transfers, including completion callback
 * Context: any (irqs may be blocked, etc)
 *
 * This call may be used in_irq and other contexts which can't sleep,
 * as well as from task contexts which can sleep.
 *
 * The completion callback is invoked in a context which can't sleep.
 * Before that invocation, the value of message->status is undefined.
 * When the callback is issued, message->status holds either zero (to
 * indicate complete success) or a negative error code.  After that
 * callback returns, the driver which issued the transfer request may
 * deallocate the associated memory; it's no longer in use by any SPI
 * core or controller driver code.
 *
 * Note that although all messages to a spi_device are handled in
 * FIFO order, messages may go to different devices in other orders.
 * Some device might be higher priority, or have various "hard" access
 * time requirements, for example.
 *
 * On detection of any fault during the transfer, processing of
 * the entire message is aborted, and the device is deselected.
 * Until returning from the associated message completion callback,
 * no other spi_message queued to that device will be processed.
 * (This rule applies equally to all the synchronous transfer calls,
 * which are wrappers around this core asynchronous primitive.)
 */
int spi_async(struct spi_device *spi, struct spi_message *message)
{
	struct spi_master *master = spi->master;
	int ret;
	unsigned long flags;

	spin_lock_irqsave(&master->bus_lock_spinlock, flags);

	if (master->bus_lock_flag)
		ret = -EBUSY;
	else
		ret = __spi_async(spi, message);

	spin_unlock_irqrestore(&master->bus_lock_spinlock, flags);

	return ret;
}
EXPORT_SYMBOL_GPL(spi_async);

/**
 * spi_async_locked - version of spi_async with exclusive bus usage
 * @spi: device with which data will be exchanged
 * @message: describes the data transfers, including completion callback
 * Context: any (irqs may be blocked, etc)
 *
 * This call may be used in_irq and other contexts which can't sleep,
 * as well as from task contexts which can sleep.
 *
 * The completion callback is invoked in a context which can't sleep.
 * Before that invocation, the value of message->status is undefined.
 * When the callback is issued, message->status holds either zero (to
 * indicate complete success) or a negative error code.  After that
 * callback returns, the driver which issued the transfer request may
 * deallocate the associated memory; it's no longer in use by any SPI
 * core or controller driver code.
 *
 * Note that although all messages to a spi_device are handled in
 * FIFO order, messages may go to different devices in other orders.
 * Some device might be higher priority, or have various "hard" access
 * time requirements, for example.
 *
 * On detection of any fault during the transfer, processing of
 * the entire message is aborted, and the device is deselected.
 * Until returning from the associated message completion callback,
 * no other spi_message queued to that device will be processed.
 * (This rule applies equally to all the synchronous transfer calls,
 * which are wrappers around this core asynchronous primitive.)
 */
int spi_async_locked(struct spi_device *spi, struct spi_message *message)
{
	struct spi_master *master = spi->master;
	int ret;
	unsigned long flags;

	spin_lock_irqsave(&master->bus_lock_spinlock, flags);

	ret = __spi_async(spi, message);

	spin_unlock_irqrestore(&master->bus_lock_spinlock, flags);

	return ret;

}
EXPORT_SYMBOL_GPL(spi_async_locked);


/*-------------------------------------------------------------------------*/

/* Utility methods for SPI master protocol drivers, layered on
 * top of the core.  Some other utility methods are defined as
 * inline functions.
 */

static void spi_complete(void *arg)
{
	complete(arg);
}

static int __spi_sync(struct spi_device *spi, struct spi_message *message,
		      int bus_locked)
{
	DECLARE_COMPLETION_ONSTACK(done);
	int status;
	struct spi_master *master = spi->master;

	message->complete = spi_complete;
	message->context = &done;

	if (!bus_locked)
		mutex_lock(&master->bus_lock_mutex);

	status = spi_async_locked(spi, message);

	if (!bus_locked)
		mutex_unlock(&master->bus_lock_mutex);

	if (status == 0) {
		wait_for_completion(&done);
		status = message->status;
	}
	message->context = NULL;
	return status;
}

/**
 * spi_sync - blocking/synchronous SPI data transfers
 * @spi: device with which data will be exchanged
 * @message: describes the data transfers
 * Context: can sleep
 *
 * This call may only be used from a context that may sleep.  The sleep
 * is non-interruptible, and has no timeout.  Low-overhead controller
 * drivers may DMA directly into and out of the message buffers.
 *
 * Note that the SPI device's chip select is active during the message,
 * and then is normally disabled between messages.  Drivers for some
 * frequently-used devices may want to minimize costs of selecting a chip,
 * by leaving it selected in anticipation that the next message will go
 * to the same chip.  (That may increase power usage.)
 *
 * Also, the caller is guaranteeing that the memory associated with the
 * message will not be freed before this call returns.
 *
 * It returns zero on success, else a negative error code.
 */
int spi_sync(struct spi_device *spi, struct spi_message *message)
{
	return __spi_sync(spi, message, 0);
}
EXPORT_SYMBOL_GPL(spi_sync);

/**
 * spi_sync_locked - version of spi_sync with exclusive bus usage
 * @spi: device with which data will be exchanged
 * @message: describes the data transfers
 * Context: can sleep
 *
 * This call may only be used from a context that may sleep.  The sleep
 * is non-interruptible, and has no timeout.  Low-overhead controller
 * drivers may DMA directly into and out of the message buffers.
 *
 * This call should be used by drivers that require exclusive access to the
 * SPI bus. It has to be preceded by a spi_bus_lock call. The SPI bus must
 * be released by a spi_bus_unlock call when the exclusive access is over.
 *
 * It returns zero on success, else a negative error code.
 */
int spi_sync_locked(struct spi_device *spi, struct spi_message *message)
{
	return __spi_sync(spi, message, 1);
}
EXPORT_SYMBOL_GPL(spi_sync_locked);

/**
 * spi_bus_lock - obtain a lock for exclusive SPI bus usage
 * @master: SPI bus master that should be locked for exclusive bus access
 * Context: can sleep
 *
 * This call may only be used from a context that may sleep.  The sleep
 * is non-interruptible, and has no timeout.
 *
 * This call should be used by drivers that require exclusive access to the
 * SPI bus. The SPI bus must be released by a spi_bus_unlock call when the
 * exclusive access is over. Data transfer must be done by spi_sync_locked
 * and spi_async_locked calls when the SPI bus lock is held.
 *
 * It returns zero on success, else a negative error code.
 */
int spi_bus_lock(struct spi_master *master)
{
	unsigned long flags;

	mutex_lock(&master->bus_lock_mutex);

	spin_lock_irqsave(&master->bus_lock_spinlock, flags);
	master->bus_lock_flag = 1;
	spin_unlock_irqrestore(&master->bus_lock_spinlock, flags);

	/* mutex remains locked until spi_bus_unlock is called */

	return 0;
}
EXPORT_SYMBOL_GPL(spi_bus_lock);

/**
 * spi_bus_unlock - release the lock for exclusive SPI bus usage
 * @master: SPI bus master that was locked for exclusive bus access
 * Context: can sleep
 *
 * This call may only be used from a context that may sleep.  The sleep
 * is non-interruptible, and has no timeout.
 *
 * This call releases an SPI bus lock previously obtained by an spi_bus_lock
 * call.
 *
 * It returns zero on success, else a negative error code.
 */
int spi_bus_unlock(struct spi_master *master)
{
	master->bus_lock_flag = 0;

	mutex_unlock(&master->bus_lock_mutex);

	return 0;
}
EXPORT_SYMBOL_GPL(spi_bus_unlock);

/* portable code must never pass more than 32 bytes */
#define	SPI_BUFSIZ	max(32, SMP_CACHE_BYTES)

static u8	*buf;

/**
 * spi_write_then_read - SPI synchronous write followed by read
 * @spi: device with which data will be exchanged
 * @txbuf: data to be written (need not be dma-safe)
 * @n_tx: size of txbuf, in bytes
 * @rxbuf: buffer into which data will be read (need not be dma-safe)
 * @n_rx: size of rxbuf, in bytes
 * Context: can sleep
 *
 * This performs a half duplex MicroWire style transaction with the
 * device, sending txbuf and then reading rxbuf.  The return value
 * is zero for success, else a negative errno status code.
 * This call may only be used from a context that may sleep.
 *
 * Parameters to this routine are always copied using a small buffer;
 * portable code should never use this for more than 32 bytes.
 * Performance-sensitive or bulk transfer code should instead use
 * spi_{async,sync}() calls with dma-safe buffers.
 */
int spi_write_then_read(struct spi_device *spi,
		const void *txbuf, unsigned n_tx,
		void *rxbuf, unsigned n_rx)
{
	static DEFINE_MUTEX(lock);

	int			status;
	struct spi_message	message;
	struct spi_transfer	x[2];
	u8			*local_buf;

	/* Use preallocated DMA-safe buffer if we can.  We can't avoid
	 * copying here, (as a pure convenience thing), but we can
	 * keep heap costs out of the hot path unless someone else is
	 * using the pre-allocated buffer or the transfer is too large.
	 */
	if ((n_tx + n_rx) > SPI_BUFSIZ || !mutex_trylock(&lock)) {
		local_buf = kmalloc(max((unsigned)SPI_BUFSIZ, n_tx + n_rx),
				    GFP_KERNEL | GFP_DMA);
		if (!local_buf)
			return -ENOMEM;
	} else {
		local_buf = buf;
	}

	spi_message_init(&message);
	memset(x, 0, sizeof(x));
	if (n_tx) {
		x[0].len = n_tx;
		spi_message_add_tail(&x[0], &message);
	}
	if (n_rx) {
		x[1].len = n_rx;
		spi_message_add_tail(&x[1], &message);
	}

	memcpy(local_buf, txbuf, n_tx);
	x[0].tx_buf = local_buf;
	x[1].rx_buf = local_buf + n_tx;

	/* do the i/o */
	status = spi_sync(spi, &message);
	if (status == 0)
		memcpy(rxbuf, x[1].rx_buf, n_rx);

	if (x[0].tx_buf == buf)
		mutex_unlock(&lock);
	else
		kfree(local_buf);

	return status;
}
EXPORT_SYMBOL_GPL(spi_write_then_read);

/*-------------------------------------------------------------------------*/

static int __init spi_init(void)
{
	int	status;

	buf = kmalloc(SPI_BUFSIZ, GFP_KERNEL);
	if (!buf) {
		status = -ENOMEM;
		goto err0;
	}

	status = bus_register(&spi_bus_type);
	if (status < 0)
		goto err1;

	status = class_register(&spi_master_class);
	if (status < 0)
		goto err2;
	return 0;

err2:
	bus_unregister(&spi_bus_type);
err1:
	kfree(buf);
	buf = NULL;
err0:
	return status;
}

/* board_info is normally registered in arch_initcall(),
 * but even essential drivers wait till later
 *
 * REVISIT only boardinfo really needs static linking. the rest (device and
 * driver registration) _could_ be dynamically linked (modular) ... costs
 * include needing to have boardinfo data structures be much more public.
 */
postcore_initcall(spi_init);
<|MERGE_RESOLUTION|>--- conflicted
+++ resolved
@@ -674,10 +674,7 @@
 			pm_runtime_mark_last_busy(master->dev.parent);
 			pm_runtime_put_autosuspend(master->dev.parent);
 		}
-<<<<<<< HEAD
-=======
 		trace_spi_master_idle(master);
->>>>>>> d8ec26d7
 		return;
 	}
 
@@ -706,12 +703,9 @@
 		}
 	}
 
-<<<<<<< HEAD
-=======
 	if (!was_busy)
 		trace_spi_master_busy(master);
 
->>>>>>> d8ec26d7
 	if (!was_busy && master->prepare_transfer_hardware) {
 		ret = master->prepare_transfer_hardware(master);
 		if (ret) {
@@ -720,8 +714,6 @@
 
 			if (master->auto_runtime_pm)
 				pm_runtime_put(master->dev.parent);
-<<<<<<< HEAD
-=======
 			return;
 		}
 	}
@@ -735,7 +727,6 @@
 				"failed to prepare message: %d\n", ret);
 			master->cur_msg->status = ret;
 			spi_finalize_current_message(master);
->>>>>>> d8ec26d7
 			return;
 		}
 		master->cur_msg_prepared = true;
@@ -1042,17 +1033,6 @@
 			spi->mode |= SPI_3WIRE;
 
 		/* Device DUAL/QUAD mode */
-<<<<<<< HEAD
-		prop = of_get_property(nc, "spi-tx-bus-width", &len);
-		if (prop && len == sizeof(*prop)) {
-			switch (be32_to_cpup(prop)) {
-			case SPI_NBITS_SINGLE:
-				break;
-			case SPI_NBITS_DUAL:
-				spi->mode |= SPI_TX_DUAL;
-				break;
-			case SPI_NBITS_QUAD:
-=======
 		if (!of_property_read_u32(nc, "spi-tx-bus-width", &value)) {
 			switch (value) {
 			case 1:
@@ -1061,33 +1041,17 @@
 				spi->mode |= SPI_TX_DUAL;
 				break;
 			case 4:
->>>>>>> d8ec26d7
 				spi->mode |= SPI_TX_QUAD;
 				break;
 			default:
 				dev_err(&master->dev,
 					"spi-tx-bus-width %d not supported\n",
-<<<<<<< HEAD
-					be32_to_cpup(prop));
-=======
 					value);
->>>>>>> d8ec26d7
 				spi_dev_put(spi);
 				continue;
 			}
 		}
 
-<<<<<<< HEAD
-		prop = of_get_property(nc, "spi-rx-bus-width", &len);
-		if (prop && len == sizeof(*prop)) {
-			switch (be32_to_cpup(prop)) {
-			case SPI_NBITS_SINGLE:
-				break;
-			case SPI_NBITS_DUAL:
-				spi->mode |= SPI_RX_DUAL;
-				break;
-			case SPI_NBITS_QUAD:
-=======
 		if (!of_property_read_u32(nc, "spi-rx-bus-width", &value)) {
 			switch (value) {
 			case 1:
@@ -1096,17 +1060,12 @@
 				spi->mode |= SPI_RX_DUAL;
 				break;
 			case 4:
->>>>>>> d8ec26d7
 				spi->mode |= SPI_RX_QUAD;
 				break;
 			default:
 				dev_err(&master->dev,
 					"spi-rx-bus-width %d not supported\n",
-<<<<<<< HEAD
-					be32_to_cpup(prop));
-=======
 					value);
->>>>>>> d8ec26d7
 				spi_dev_put(spi);
 				continue;
 			}
@@ -1642,13 +1601,10 @@
 	struct spi_master *master = spi->master;
 	struct spi_transfer *xfer;
 
-<<<<<<< HEAD
-=======
 	message->spi = spi;
 
 	trace_spi_message_submit(message);
 
->>>>>>> d8ec26d7
 	if (list_empty(&message->transfers))
 		return -EINVAL;
 	if (!message->complete)
